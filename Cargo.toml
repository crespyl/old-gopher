[package]
name = "gopher"
version = "0.2.0"
authors = ["Peter Jacobs <peter@crespyl.net>"]

[dependencies]
<<<<<<< HEAD
regex = "1.3"
lazy_static = "1.4"
=======
regex = "0.1"
regex_macros = "0.1"
rustbox = "*"

[lib]
name = "gopher"
path = "src/lib.rs"

[[bin]]
name = "getter"
path = "src/main.rs"
>>>>>>> ecea0ef6
<|MERGE_RESOLUTION|>--- conflicted
+++ resolved
@@ -4,12 +4,8 @@
 authors = ["Peter Jacobs <peter@crespyl.net>"]
 
 [dependencies]
-<<<<<<< HEAD
 regex = "1.3"
 lazy_static = "1.4"
-=======
-regex = "0.1"
-regex_macros = "0.1"
 rustbox = "*"
 
 [lib]
@@ -18,5 +14,4 @@
 
 [[bin]]
 name = "getter"
-path = "src/main.rs"
->>>>>>> ecea0ef6
+path = "src/main.rs"